[package]
name = "astroport-vesting"
<<<<<<< HEAD
version = "1.2.0"
=======
version = "1.1.1"
>>>>>>> bea587d6
authors = ["Astroport"]
edition = "2021"

[lib]
crate-type = ["cdylib", "rlib"]

[features]
backtraces = ["cosmwasm-std/backtraces"]
# use library feature to disable all init/handle/query exports
library = []

[dependencies]
cw2 = { version = "0.15" }
cw20 = { version = "0.15" }
cosmwasm-std = { version = "1.1" }
cw-storage-plus = { version = "0.15" }
astroport = { path = "../../../packages/astroport", default-features = false }
thiserror = { version = "1.0" }
cosmwasm-schema = { version = "1.1" }
cw-utils = "0.15"

[dev-dependencies]
cw-multi-test = "0.15"
astroport-token = {path = "../../token"}<|MERGE_RESOLUTION|>--- conflicted
+++ resolved
@@ -1,10 +1,6 @@
 [package]
 name = "astroport-vesting"
-<<<<<<< HEAD
 version = "1.2.0"
-=======
-version = "1.1.1"
->>>>>>> bea587d6
 authors = ["Astroport"]
 edition = "2021"
 
@@ -28,4 +24,4 @@
 
 [dev-dependencies]
 cw-multi-test = "0.15"
-astroport-token = {path = "../../token"}+astroport-token = { path = "../../token" }