[package]
name = "astroport"
<<<<<<< HEAD
version = "2.2.0"
=======
version = "2.5.0"
>>>>>>> 857b27fd
authors = ["Astroport"]
edition = "2021"
description = "Common Astroport types, queriers and other utils"
license = "Apache-2.0"
repository = "https://github.com/astroport-fi/astroport"
homepage = "https://astroport.fi"

# See more keys and their definitions at https://doc.rust-lang.org/cargo/reference/manifest.html

[features]
# for quicker tests, cargo test --lib
# for more explicit tests, cargo test --features=backtraces
backtraces = ["cosmwasm-std/backtraces"]

[dependencies]
cw20 = { version = "0.15" }
cosmwasm-std = { version = "1.1" }
uint = "0.9"
cw-storage-plus = "0.15"
itertools = "0.10"
cosmwasm-schema = "1.1"
cw-utils = "0.15"<|MERGE_RESOLUTION|>--- conflicted
+++ resolved
@@ -1,10 +1,6 @@
 [package]
 name = "astroport"
-<<<<<<< HEAD
-version = "2.2.0"
-=======
 version = "2.5.0"
->>>>>>> 857b27fd
 authors = ["Astroport"]
 edition = "2021"
 description = "Common Astroport types, queriers and other utils"
