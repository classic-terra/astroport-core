{
  "name": "scripts",
  "version": "1.0.0",
  "main": "index.js",
  "license": "MIT",
  "type": "module",
  "scripts": {
    "start": "npm run build-env && npm run build-app",
    "build-app": "bash build_app.sh",
    "build-env": "bash build_env.sh",
<<<<<<< HEAD
    "build-artifacts": "bash build_release.sh",
=======
    "build-release": "bash build_release.sh",
>>>>>>> 042b0768
    "migrate": "bash migrate.sh"
  },
  "dependencies": {
    "@terra-money/terra.js": "^3.1.5",
    "bignumber.js": "^9.0.1",
    "dotenv": "^8.2.0",
    "isomorphic-fetch": "^3.0.0",
<<<<<<< HEAD
    "slack-notify": "^2.0.2",
=======
>>>>>>> 042b0768
    "ts-custom-error": "^3.2.0"
  },
  "devDependencies": {
    "eslint": "^7.24.0",
    "ts-node": "^10.8.0",
    "typescript": "^4.3.5"
  }
}<|MERGE_RESOLUTION|>--- conflicted
+++ resolved
@@ -8,11 +8,7 @@
     "start": "npm run build-env && npm run build-app",
     "build-app": "bash build_app.sh",
     "build-env": "bash build_env.sh",
-<<<<<<< HEAD
     "build-artifacts": "bash build_release.sh",
-=======
-    "build-release": "bash build_release.sh",
->>>>>>> 042b0768
     "migrate": "bash migrate.sh"
   },
   "dependencies": {
@@ -20,10 +16,7 @@
     "bignumber.js": "^9.0.1",
     "dotenv": "^8.2.0",
     "isomorphic-fetch": "^3.0.0",
-<<<<<<< HEAD
     "slack-notify": "^2.0.2",
-=======
->>>>>>> 042b0768
     "ts-custom-error": "^3.2.0"
   },
   "devDependencies": {
